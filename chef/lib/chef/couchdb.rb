--- conflicted
+++ resolved
@@ -250,16 +250,6 @@
     end
     
     def view_uri(design, view)
-<<<<<<< HEAD
-      Chef::Config[:couchdb_version] ||= @rest.run_request(:GET, URI.parse(@rest.url + "/"), {}, false, 10, false)["version"].gsub(/-.+/,"").to_f
-      case Chef::Config[:couchdb_version]
-      when 0.9
-        "#{couchdb_database}/_design/#{design}/_view/#{view}"
-      when 0.8
-        "#{couchdb_database}/_view/#{design}/#{view}"
-      else
-        "#{couchdb_database}/_design/#{design}/_view/#{view}"
-=======
       Chef::Config[:couchdb_version] ||= @rest.run_request(:GET,
                                                            URI.parse(@rest.url + "/"),
                                                            false,
@@ -270,7 +260,6 @@
         "#{Chef::Config[:couchdb_database]}/_view/#{design}/#{view}"
       else
         "#{Chef::Config[:couchdb_database]}/_design/#{design}/_view/#{view}"
->>>>>>> 31456f5b
       end
     end
     
